--- conflicted
+++ resolved
@@ -19,13 +19,9 @@
 
     logging.basicConfig(level=logging.INFO)
 
-<<<<<<< HEAD
     epilog = "Details of symbols available for each languages. More or less can be made available depending on " + \
              "arguemtns to get_alphabet(): \n%s" % language_map_statistics()
-=======
-    epilog = """Details of symbols available for each languages. More or less can be made available depending on
- arguments to get_alphabet(): \n%s""" % language_map_statistics()
->>>>>>> 22002cbc
+
     parser = argparse.ArgumentParser(epilog=epilog, formatter_class=RawDescriptionHelpFormatter)
 
     dataset_names = ' | '.join(DATASET_GENERATOR_MAP.keys())
