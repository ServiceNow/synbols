#!/usr/bin/python


import synbols
import time as t
import cairo
import argparse
from data_io import write_jpg_zip
import logging

logging.basicConfig(level=logging.INFO)


parser = argparse.ArgumentParser()
parser.add_argument('--dataset', help='name of the predefined dataset', default='default')
parser.add_argument('--n_samples', help='number of samples to generate', type=int, default=100000)


def attribute_generator(n_samples, **kwargs):
    """Generic attribute generator. kwargs is directly passed to the Attributes constructor."""

<<<<<<< HEAD
def make_alphabet_specific_dataset(alphabet, resolution=(32, 32),
                                   n_samples=100000, rng=np.random):
    def generator():
        for i in range(n_samples):
            attributes = synbols.Attributes(alphabet, resolution=resolution,
                                            rng=rng)
            t0 = t.time()
=======
    def generator():
        for i in range(n_samples):
            yield synbols.Attributes(**kwargs)

    return generator


def dataset_generator(attr_generator, n_samples):
    """High level function generating the dataset from an attribute generator."""
    def generator():
        t0 = t.time()
        for i, attributes in enumerate(attr_generator()):

>>>>>>> bc7c84da
            x = attributes.make_image()
            y = attributes.to_json()

            if i % 100 == 0 and i != 0:
                dt = (t.time() - t0) / 100.
                eta = (n_samples - i) * dt
                eta_str = t.strftime("%Hh%Mm%Ss", t.gmtime(eta))

                logging.info("generating sample %4d / %d (%.3g s/image) ETA: %s", i, n_samples, dt, eta_str)
                t0 = t.time()
            yield x, y

    return generator


def generate_plain_dataset(n_samples):
    alphabet = synbols.ALPHABET_MAP['latin']
    attr_generator = attribute_generator(n_samples, alphabet=alphabet, background=None, foreground=None,
                                         slant=cairo.FontSlant.NORMAL, is_bold=False, rotation=0, scale=(1., 1.),
                                         translation=(0., 0.), inverse_color=False, pixel_noise_scale=0.)
    return dataset_generator(attr_generator, n_samples)


def generate_default_dataset(n_samples):
    alphabet = synbols.ALPHABET_MAP['latin']
    attr_generator = attribute_generator(n_samples, alphabet=alphabet, slant=cairo.FontSlant.NORMAL, is_bold=False)
    return dataset_generator(attr_generator, n_samples)


DATASET_GENERATOR_MAP = {
    'plain': generate_plain_dataset,
    'default': generate_default_dataset,
}

if __name__ == "__main__":
<<<<<<< HEAD
    n_samples = 10000
    alphabet = 'latin'
    resolution = (32, 32)
    file_name = ('%s_res=%dx%d_n=%d.npz' %
        (alphabet, resolution[0], resolution[1], n_samples))
    generator = make_alphabet_specific_dataset(synbols.ALPHABET_MAP[alphabet],
                                               n_samples=n_samples)
    write_numpy(file_name, generator)
=======
    args = parser.parse_args()
    ds_generator = DATASET_GENERATOR_MAP[args.dataset](args.n_samples)

    directory = '%s_n=%d' % (args.dataset, args.n_samples)
    write_jpg_zip(directory, ds_generator)
>>>>>>> bc7c84da
<|MERGE_RESOLUTION|>--- conflicted
+++ resolved
@@ -19,15 +19,6 @@
 def attribute_generator(n_samples, **kwargs):
     """Generic attribute generator. kwargs is directly passed to the Attributes constructor."""
 
-<<<<<<< HEAD
-def make_alphabet_specific_dataset(alphabet, resolution=(32, 32),
-                                   n_samples=100000, rng=np.random):
-    def generator():
-        for i in range(n_samples):
-            attributes = synbols.Attributes(alphabet, resolution=resolution,
-                                            rng=rng)
-            t0 = t.time()
-=======
     def generator():
         for i in range(n_samples):
             yield synbols.Attributes(**kwargs)
@@ -41,7 +32,6 @@
         t0 = t.time()
         for i, attributes in enumerate(attr_generator()):
 
->>>>>>> bc7c84da
             x = attributes.make_image()
             y = attributes.to_json()
 
@@ -77,19 +67,8 @@
 }
 
 if __name__ == "__main__":
-<<<<<<< HEAD
-    n_samples = 10000
-    alphabet = 'latin'
-    resolution = (32, 32)
-    file_name = ('%s_res=%dx%d_n=%d.npz' %
-        (alphabet, resolution[0], resolution[1], n_samples))
-    generator = make_alphabet_specific_dataset(synbols.ALPHABET_MAP[alphabet],
-                                               n_samples=n_samples)
-    write_numpy(file_name, generator)
-=======
     args = parser.parse_args()
     ds_generator = DATASET_GENERATOR_MAP[args.dataset](args.n_samples)
 
     directory = '%s_n=%d' % (args.dataset, args.n_samples)
-    write_jpg_zip(directory, ds_generator)
->>>>>>> bc7c84da
+    write_jpg_zip(directory, ds_generator)