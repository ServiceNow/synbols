--- conflicted
+++ resolved
@@ -6,15 +6,7 @@
 import logging
 
 
-def write_npz(file_path, generator):
-    x, y = zip(*list(generator))
-    x = np.stack(x)
-
-    logging.info("Saving dataset in %s.", file_path)
-    np.savez(file_path, x=x, y=y)
-
-
-def load_npz(file_path):
+def load_dataset_npz(file_path):
     """Load the dataset from compressed numpy format (npz)."""
     dataset = np.load(file_path)
     y = dataset['y']
@@ -22,17 +14,7 @@
     return dataset['x'], y
 
 
-def write_jpg_zip(directory, generator):
-    """Write the dataset in a zipped directory using jpeg and json for each image."""
-    with zipfile.ZipFile(directory + '.zip', 'w') as zf:
-        for i, (x, y) in enumerate(generator):
-            name = "%s/%07d" % (directory, i)
-            with zf.open(name + '.jpeg', 'w') as fd:
-                Image.fromarray(x).save(fd, 'jpeg', quality=90)
-            zf.writestr(name + '.json', json.dumps(y))
-
-
-def load_dataset_jpeg_sequential(file_path, max_samples=None, only_label=False):
+def load_dataset_jpeg_sequential(file_path, max_samples=None):
     logging.info("openning %s" % file_path)
     with zipfile.ZipFile(file_path) as zf:
 
@@ -47,16 +29,12 @@
 
                 prefix, ext = path.splitext(name)
                 if ext == '.jpeg':
+                    img = Image.open(fd)
+                    x = np.array(img)
                     prefix_jpeg = prefix
 
-                    if only_label:
-                        x = 0
-                    else:
-                        img = Image.open(fd)
-                        x = np.array(img)
-
-                        if n_samples % 1000 == 0:
-                            logging.info("loading sample %d" % n_samples)
+                    if n_samples % 1000 == 0:
+                        logging.info("loading sample %d" % n_samples)
 
                 if ext == '.json':
                     y = json.load(fd)
@@ -64,11 +42,7 @@
 
                 if x is not None and y is not None:
                     assert prefix_jpeg == prefix_json
-
-                    if only_label:
-                        yield y
-                    else:
-                        yield x, y
+                    yield x, y
                     x, y = None, None
                     n_samples += 1
                     if max_samples is not None and n_samples >= max_samples:
@@ -78,9 +52,6 @@
 def pack_dataset(generator):
     """Turn a the output of a generator of (x,y) pairs into a numpy array containing the full dataset"""
     x, y = zip(*generator)
-<<<<<<< HEAD
-    return np.stack(x), y
-=======
     return np.stack(x), y
 
 
@@ -102,5 +73,4 @@
             if x2 is not None:
                 with zf.open(name + '_gt.jpeg', 'w') as fd:
                     Image.fromarray(x2).save(fd, 'jpeg', quality=90)
-            zf.writestr(name + '.json', json.dumps(y))
->>>>>>> 52a67bcf
+            zf.writestr(name + '.json', json.dumps(y))