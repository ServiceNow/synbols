#!/usr/bin/env python
# -*- coding: utf-8 -*-

import cairo
import numpy as np
<<<<<<< HEAD
# from osx_non_free_fonts import LATIN_FONTS, FUNKY_LATIN_FONTS, GREEK_FONTS, CHINESE_FONTS, CYRILLIC_FONTS, CHINESE_SYMBOLS
from google_fonts import LATIN_FONTS, GREEK_FONTS
=======
from osx_non_free_fonts import LATIN_FONTS, FUNKY_LATIN_FONTS, GREEK_FONTS, CHINESE_FONTS, CYRILLIC_FONTS, \
    CHINESE_SYMBOLS

>>>>>>> 0f0ed033

class Language:
    """Combines fonts and symbols for a given language."""

    def __init__(self, fonts, symbols):
        self.symbols = symbols
        self.fonts = fonts

    def partition(self, ratio_dict, rng=np.random.RandomState(42)):
        """Splits both fonts and symbols into different partitions to define meta-train, meta-valid and meta-test.

        Args:
            ratio_dict: dict mapping the name of the subset to the ratio it should contain
            rng: a random number generator defining the randomness of the split

        Returns:
            A dict mapping the name of the subset to a new Language instance.
        """
        set_names, ratios = zip(*ratio_dict.items())
        symbol_splits = _split(self.symbols, ratios, rng)
        font_splits = _split(self.fonts, ratios, rng)
        return {set_name: Language(fonts, symbols)
                for set_name, symbols, fonts in zip(set_names, symbol_splits, font_splits)}


LANGUAGES = {
    'latin': Language(
        LATIN_FONTS,
        list("abcdefghijklmnopqrstuvwxyzABCDEFGHIJKLMNOPQRSTUVWXYZ")),
    # 'latin': Language(
    #     LATIN_FONTS + FUNKY_LATIN_FONTS,
    #     list("abcdefghijklmnopqrstuvwxyzABCDEFGHIJKLMNOPQRSTUVWXYZ")),
    # 'greek': Language(
    #     GREEK_FONTS,
    #     list(u"ΑαΒβΓγΔδΕεΖζΗηΘθΙιΚκΛλΜμΝνΞξΟοΠπΡρΣσΤτΥυΦφΧχΨψΩω")),
    # 'cyrillic': Language(
    #     CYRILLIC_FONTS,
    #     list(u"АаБбВвГгДдЕеЁёЖжЗзИиЙйКкЛлМмНнОоПпРрСсТтУуФфХхЦцЧчШшЩщЪъЫыЬьЭэЮюЯя")),
    # 'chinese': Language(CHINESE_FONTS, CHINESE_SYMBOLS),
    # # 'korean': Language(CHINESE_FONTS, KOREAN_SYLLABLES)
}


def draw_image(ctxt, attributes):
    """Core function drawing the characters as described in `attributes`

    Args:
        ctxt: cairo context to draw the image
        attributes: Object of type Attributes containing information about the image

    Returns:
        extent: rectangle containing the text in the coordinate of the context
        extent_main_char: rectangle containing the central character in the coordinate of the context
    """
    make_background(ctxt)

    weight = cairo.FONT_WEIGHT_BOLD if attributes.is_bold else cairo.FONT_WEIGHT_NORMAL

    char = attributes.char

    ctxt.set_font_size(0.7)
    ctxt.select_font_face(attributes.font_family, attributes.slant, weight)
    extent = ctxt.text_extents(char)
    if len(char) == 3:
        extent_main_char = ctxt.text_extents(char[1])
    elif len(char) == 1:
        extent_main_char = extent
    else:
        raise Exception("Unexpected length of string: %d. Should be either 3 or 1" % len(char))

    if extent_main_char.width == 0. or extent_main_char.height == 0:
        print(char, attributes.font_family)
        return

    ctxt.translate(0.5, 0.5)
    scale = 0.6 / np.maximum(extent_main_char.width, extent_main_char.height)
    ctxt.scale(scale, scale)
    ctxt.scale(*attributes.scale)

    ctxt.rotate(attributes.rotation)

    if len(char) == 3:
        ctxt.translate(-ctxt.text_extents(char[0]).x_advance - extent_main_char.width / 2., extent_main_char.height / 2)
        ctxt.translate(*attributes.translation)
    else:
        ctxt.translate(-extent.width / 2., extent.height / 2)
        ctxt.translate(*attributes.translation)

    pat = random_pattern(0.8, (0.2, 1), patern_types=('linear',))
    ctxt.set_source(pat)
    ctxt.show_text(char)

    return extent, extent_main_char


class Attributes:
    """Class containing attributes describing the image

    Attributes:
        language: TODO(allac)
        char: string of 1 or more characters in the image
        font_family: string describing the font used to draw characters
        background: TODO(allac)
        slant: one of cairo.FONT_SLANT_ITALIC, cairo.FONT_SLANT_NORMAL, cairo.FONT_SLANT_OBLIQUE
            default: Uniform random
        is_bold: bool describing if char is bold or not
            default: Uniform random
        rotation: float, rotation angle of the text
            default: Normal(0, 0.2)
        scale: float, scale of the text
            default: Normal(0, 0.1)
        translation: relative (x, y) translation of the text
            default: Normal(0.1, 0.2)
        inverse_color: bool describing if color is inverted or not
            default: Uniform random
        pixel_noise_scale: standard deviation of pixel-wise noise
            default: 0.01
        resolution: tuple of int for (width, height) of the image
            default: (32, 32) (TODO(allac) fix bug when width != height)

    """

    def __init__(self, language, char, font_family, background=None,
                 slant=None, is_bold=None, rotation=None, scale=None, translation=None, inverse_color=None,
                 pixel_noise_scale=0.01, resolution=(32, 32), rng=np.random.RandomState(42)):
        self.language = language
        self.char = char
        self.font_family = font_family

        if is_bold is None:
            is_bold = rng.choice([True, False])
        self.is_bold = is_bold

        if slant is None:
            slant = rng.choice((cairo.FONT_SLANT_ITALIC, cairo.FONT_SLANT_NORMAL, cairo.FONT_SLANT_OBLIQUE))
        self.slant = slant

        self.background = background

        if rotation is None:
            rotation = rng.randn() * 0.2
        self.rotation = rotation

        if scale is None:
            scale = tuple(np.exp(rng.randn(2) * 0.1))
        self.scale = scale

        if translation is None:
            translation = tuple(rng.rand(2) * 0.2 - 0.1)
        self.translation = translation

        if inverse_color is None:
            inverse_color = rng.choice([True, False])
        self.inverse_color = inverse_color

        self.resolution = resolution
        self.pixel_noise_scale = pixel_noise_scale
        self.rng = rng

        # populated by make_image
        self.text_rectangle = None
        self.main_char_rectangle = None

    def make_image(self):
        width, height = self.resolution
        surface = cairo.ImageSurface(cairo.FORMAT_ARGB32, width, height)
        ctxt = cairo.Context(surface)
        ctxt.scale(width, height)  # Normalizing the canvas
        self.text_rectangle, self.main_char_rectangle = draw_image(ctxt, self)
        buf = surface.get_data()
        img = np.ndarray(shape=(width, height, 4), dtype=np.uint8, buffer=buf)
        img = img.astype(np.float32) / 256.
        img = img[:, :, 0:3]
        if self.inverse_color:
            img = 1 - img

        min, max = np.min(img), np.max(img)
        img = (img - min) / (max - min)

        img += self.rng.randn(*img.shape) * self.pixel_noise_scale
        img = np.clip(img, 0., 1.)

        return img


def random_pattern(alpha=0.8, brightness_range=(0, 1), patern_types=('linear', 'radial'), rng=np.random):
    """"Select a random pattern with either radioal or linear gradient."""
    pattern_type = rng.choice(patern_types)
    if pattern_type == 'linear':
        y1, y2 = rng.rand(2)
        pat = cairo.LinearGradient(-1, y1, 2, y2)
    if pattern_type == 'radial':
        x1, y1, x2, y2 = rng.randn(4) * 0.5
        pat = cairo.RadialGradient(x1 * 2, y1 * 2, 2, x2, y2, 0.2)

    def random_color():
        b_delta = brightness_range[1] - brightness_range[0]
        return rng.rand(3) * b_delta + brightness_range[0]

    r, g, b = random_color()
    pat.add_color_stop_rgba(1, r, g, b, alpha)
    r, g, b = random_color()
    pat.add_color_stop_rgba(0.5, r, g, b, alpha)
    r, g, b = random_color()
    pat.add_color_stop_rgba(0, r, g, b, alpha)
    return pat


def solid_pattern(alpha=0.8, brightness_range=(0, 1), rng=np.random):
    def random_color():
        b_delta = brightness_range[1] - brightness_range[0]
        return rng.rand(3) * b_delta + brightness_range[0]

    r, g, b = random_color()
    return cairo.SolidPattern(r, g, b, alpha)


def make_background(ctxt, rng=np.random):
    """Random background combining various patterns."""
    for i in range(5):
        pat = random_pattern(0.4, (0, 0.8), rng=rng)
        ctxt.rectangle(0, 0, 1, 1)  # Rectangle(x0, y0, x1, y1)
        ctxt.set_source(pat)
        ctxt.fill()


def _split(set_, ratios, rng=np.random.RandomState(42)):
    n = len(set_)
    counts = np.round(np.array(ratios) * n).astype(np.int)
    counts[0] = n - np.sum(counts[1:])
    set_ = rng.permutation(set_)
    idx = 0
    sets = []
    for count in counts:
        sets.append(set_[idx:(idx + count)])
        idx += count
    return sets


def make_ds_from_lang(lang, width, height, n_samples, rng=np.random.RandomState(42)):
    """Temporary high level interface for making a dataset"""
    dataset = []
    for char in lang.symbols:
        one_class = []
        print(u"generating sample for char %s" % char)
        for i in range(n_samples):
            font = rng.choice(lang.fonts)
            attributes = Attributes(lang, char, font, resolution=(width, height), rng=rng)
            x = attributes.make_image()
            one_class.append(x)

        dataset.append(np.stack(one_class))
    return dataset<|MERGE_RESOLUTION|>--- conflicted
+++ resolved
@@ -3,14 +3,9 @@
 
 import cairo
 import numpy as np
-<<<<<<< HEAD
+
 # from osx_non_free_fonts import LATIN_FONTS, FUNKY_LATIN_FONTS, GREEK_FONTS, CHINESE_FONTS, CYRILLIC_FONTS, CHINESE_SYMBOLS
 from google_fonts import LATIN_FONTS, GREEK_FONTS
-=======
-from osx_non_free_fonts import LATIN_FONTS, FUNKY_LATIN_FONTS, GREEK_FONTS, CHINESE_FONTS, CYRILLIC_FONTS, \
-    CHINESE_SYMBOLS
-
->>>>>>> 0f0ed033
 
 class Language:
     """Combines fonts and symbols for a given language."""
