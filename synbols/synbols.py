import cairo
import json
import numpy as np

from sys import stdout

from google_fonts import ALPHABET_MAP


SLANT_MAP = {
    cairo.FONT_SLANT_ITALIC: 'italic',
    cairo.FONT_SLANT_NORMAL: 'normal',
    cairo.FONT_SLANT_OBLIQUE: 'oblique',
}


def draw_symbol(ctxt, attributes):
    """Core function drawing the characters as described in `attributes`.

    Args:
        ctxt: cairo context to draw the image
        attributes: Object of type Attributes containing information about the
        image

    Returns:
        extent: rectangle containing the text in the coordinate of the context
        extent_main_char: rectangle containing the central character in the
        coordinate of the context
    """
    # Create the background image
    make_background(ctxt, attributes.background)

    # Select if the font is normal or bold
    weight = cairo.FONT_WEIGHT_BOLD if attributes.is_bold else cairo.FONT_WEIGHT_NORMAL

    # Get the character to draw
    char = attributes.char

    # Set the font size, font type, italic and bold attributes. TODO: Fix size?
    ctxt.set_font_size(0.7)
    # print(attributes.font)
    ctxt.select_font_face(attributes.font, attributes.slant, weight)

    # Control the size. TODO: Why 1 or 3?
    extent = ctxt.text_extents(char)

    if len(char) == 3:
        raise NotImplementedError() # TODO: support multi-part character languages
        extent_main_char = ctxt.text_extents(char[1])
    elif len(char) == 1:
        extent_main_char = extent
    else:
        raise Exception("Unexpected length of string: %d. Should be either "
                        "3 or 1" % len(char))
    if extent_main_char.width == 0. or extent_main_char.height == 0:
        stdout.buffer.write(char.encode("utf-8"))
        print("   Font:", attributes.font, "<-- ERROR needs attention")
        return None, None

    # Translate, scale and rotate
    ctxt.translate(0.5, 0.5)
    scale = 0.6 / np.maximum(extent_main_char.width, extent_main_char.height)
    ctxt.scale(scale, scale)
    ctxt.scale(*attributes.scale)
    ctxt.rotate(attributes.rotation)

    if len(char) == 3:
<<<<<<< HEAD
        ctxt.translate(-ctxt.text_extents(char[0]).x_advance -
                       extent_main_char.width / 2.,
                       extent_main_char.height / 2)
=======
        raise NotImplementedError()  # TODO: support multi-part character languages
        ctxt.translate(-ctxt.text_extents(char[0]).x_advance - extent_main_char.width / 2., extent_main_char.height / 2)
>>>>>>> f0c0a9b6
        ctxt.translate(*attributes.translation)
    else:
        ctxt.translate(-extent.x_bearing - extent.width / 2, -extent.y_bearing - extent.height / 2)
        ctxt.translate(*attributes.translation)

    # ??
    if attributes.foreground is not None:
        pat = random_pattern(0.8, (0.2, 1), patern_types=('linear',))
        ctxt.set_source(pat)

    # Draw the symbol
    ctxt.show_text(char)

    return extent, extent_main_char


class Attributes:
    """Class containing attributes describing the image

    Attributes:
        alphabet: TODO(allac)
        char: string of 1 or more characters in the image
        font: string describing the font used to draw characters
        background: TODO(allac)
        foreground: TODO(allac)
        slant: one of cairo.FONT_SLANT_ITALIC, cairo.FONT_SLANT_NORMAL,
        cairo.FONT_SLANT_OBLIQUE. If None it selects random
            default: Uniform random
        is_bold: bool describing if char is bold or not. If None it selects
        random
            default: Uniform random
        rotation: float, rotation angle of the text. If None it selects random
            default: Normal(0, 0.2)
        scale: float, scale of the text. If None it selects random
            default: Normal(0, 0.1)
        translation: relative (x, y) translation of the text. If None it
        selects random
            default: Normal(0.1, 0.2)
        inverse_color: bool describing if color is inverted or not. If None it
        selects random
            default: Uniform random
        pixel_noise_scale: standard deviation of pixel-wise noise
            default: 0.01
        resolution: tuple of int for (width, height) of the image
            default: (32, 32) (TODO(allac) fix bug when width != height)

    """

    def __init__(self, alphabet=None, char=None, font=None,
                 background='gradient', foreground='gradient', slant=None,
                 is_bold=None, rotation=None, scale=None, translation=None,
                 inverse_color=None, pixel_noise_scale=0.01,
                 resolution=(32, 32), rng=np.random.RandomState(42)):
        # Initialize attributes
        self.alphabet = alphabet
        self.char = rng.choice(alphabet.symbols) if char is None else char
        self.font = rng.choice(alphabet.fonts) if font is None else font
        self.is_bold = rng.choice([True, False]) if is_bold is None else is_bold
        self.slant = rng.choice(list(SLANT_MAP.keys())) if slant is None else slant
        self.background = background
        self.foreground = foreground
        self.rotation = rng.randn() * 0.2 if rotation is None else rotation
        self.scale = tuple(np.exp(rng.randn(2) * 0.1)) if scale is None else scale
        self.translation = tuple(rng.rand(2) * 0.2 - 0.1) if translation is None else translation
        self.inverse_color = rng.choice([True, False]) if inverse_color is None else inverse_color
        self.resolution = resolution
        self.pixel_noise_scale = pixel_noise_scale
        self.rng = rng

        # populated by make_image
        self.text_rectangle = None
        self.main_char_rectangle = None

    def make_image(self):
        """Create the image defined by the attributes."""
        # Create the empty canvas
        width, height = self.resolution
        surface = cairo.ImageSurface(cairo.FORMAT_ARGB32, width, height)
        ctxt = cairo.Context(surface)
        ctxt.scale(width, height)  # Normalizing the canvas

        # Draw the symbol in the canvas
        self.text_rectangle, self.main_char_rectangle = draw_symbol(ctxt, self)
        if self.text_rectangle is None:
            # XXX: for debugging
            from copy import deepcopy
            attr = deepcopy(self)
            attr.font = ""
            attr.char = "X"
            attr.background = None
            print(attr.foreground)
            self.text_rectangle, self.main_char_rectangle = draw_symbol(ctxt, attr)
        buf = surface.get_data()
        img = np.ndarray(shape=(width, height, 4), dtype=np.uint8, buffer=buf)
        img = img.astype(np.float32) / 256. #TODO: Divide by 255.????
        img = img[:,:, 0:3]
        
        # Inverse colors if needed
        if self.inverse_color:
            img = 1 - img

        # Normalize
        mn, mx = np.min(img), np.max(img)
        img = (img - mn) / (mx - mn)

        # Add noise
        img += self.rng.randn(*img.shape) * self.pixel_noise_scale
        img = np.clip(img, 0., 1.)

        # Convert to uint8
        img=(img * 255).astype(np.uint8)
    
        return img

    def to_json(self):
        """Save the attributes into a json file."""
        data = dict(
            alphabet=self.alphabet.name,
            char=self.char,
            font=self.font,
            is_bold=str(self.is_bold),
            slant=SLANT_MAP[self.slant],
            #TODO: Background?
            #TODO: Foreground?
            #TODO: Rotation?
            scale=self.scale,
            translation=self.translation,
            inverse_color=str(self.inverse_color),
            resolution=self.resolution,
            pixel_noise_scale=self.pixel_noise_scale,
            text_rectangle=self.text_rectangle,
            main_char_rectangle=self.main_char_rectangle,
        )

        return json.dumps(data)


def random_pattern(alpha=0.8, brightness_range=(0, 1),
                   patern_types=('linear', 'radial'), rng=np.random):
    """"Select a random pattern with either radial or linear gradient."""
    # Select the gradient type
    pattern_type = rng.choice(patern_types)
    if pattern_type == 'linear':
        y1, y2 = rng.rand(2)
        pat = cairo.LinearGradient(-1, y1, 2, y2)
    elif pattern_type == 'radial':
        x1, y1, x2, y2 = rng.randn(4) * 0.5
        pat = cairo.RadialGradient(x1 * 2, y1 * 2, 2, x2, y2, 0.2)
    else:
        raise ValueError("Unknown pattern type " + pattern_type)

    def random_color():
        b_delta = brightness_range[1] - brightness_range[0]
        return rng.rand(3) * b_delta + brightness_range[0]

    # Set the pattern color
    r, g, b = random_color()
    pat.add_color_stop_rgba(1, r, g, b, alpha)
    r, g, b = random_color()
    pat.add_color_stop_rgba(0.5, r, g, b, alpha)
    r, g, b = random_color()
    pat.add_color_stop_rgba(0, r, g, b, alpha)

    return pat


def solid_pattern(alpha=0.8, brightness_range=(0, 1), rng=np.random):
    """Generate a solid pattern of a random color."""
    def random_color():
        b_delta = brightness_range[1] - brightness_range[0]
        return rng.rand(3) * b_delta + brightness_range[0]

    r, g, b = random_color()
    return cairo.SolidPattern(r, g, b, alpha)


def make_background(ctxt, style, rng=np.random):
    """Random background combining various patterns."""
    if style is not None:
        for _ in range(5):
            pat = random_pattern(0.4, (0, 0.8), rng=rng)
            ctxt.rectangle(0, 0, 1, 1)  # Rectangle(x0, y0, x1, y1)
            ctxt.set_source(pat)
            ctxt.fill()


def _split(set_, ratios, rng=np.random.RandomState(42)):
    n = len(set_)
    counts = np.round(np.array(ratios) * n).astype(np.int)
    counts[0] = n - np.sum(counts[1:])
    set_ = rng.permutation(set_)
    idx = 0
    sets = []
    for count in counts:
        sets.append(set_[idx:(idx + count)])
        idx += count
    return sets


def make_char_grid_from_lang(lang, width, height, char_stride=1, font_stride=1,
                             rng=np.random.RandomState(42)):
    """Temporary high level interface for making a dataset"""
    dataset = []
    # print("building char grid for ")
    # print(len(lang.symbols)); exit()
    for char in lang.symbols[::char_stride]:
        one_class = []
        stdout.buffer.write(char.encode("utf-8"))
        print(" generating samples")
        for font in lang.fonts[::font_stride]:
            attributes = Attributes(lang, char, font,
                                    resolution=(width, height), rng=rng)
            x = attributes.make_image()
            one_class.append(x)

        dataset.append(np.stack(one_class))
    return dataset<|MERGE_RESOLUTION|>--- conflicted
+++ resolved
@@ -65,14 +65,11 @@
     ctxt.rotate(attributes.rotation)
 
     if len(char) == 3:
-<<<<<<< HEAD
+        # TODO: support multi-part character languages
+        raise NotImplementedError()
         ctxt.translate(-ctxt.text_extents(char[0]).x_advance -
                        extent_main_char.width / 2.,
                        extent_main_char.height / 2)
-=======
-        raise NotImplementedError()  # TODO: support multi-part character languages
-        ctxt.translate(-ctxt.text_extents(char[0]).x_advance - extent_main_char.width / 2., extent_main_char.height / 2)
->>>>>>> f0c0a9b6
         ctxt.translate(*attributes.translation)
     else:
         ctxt.translate(-extent.x_bearing - extent.width / 2, -extent.y_bearing - extent.height / 2)
