--- conflicted
+++ resolved
@@ -68,11 +68,10 @@
 # Clean up
 RUN rm -r /bootstrap
 # ------------------------------------------------------------------------
-<<<<<<< HEAD
+
 FROM base AS test
 RUN pip install pytest flake8
-=======
+
 FROM base AS sphinx
 ADD ./docs/sphinx-requirements.txt .
-RUN pip install -r sphinx-requirements.txt
->>>>>>> de0c9cca
+RUN pip install -r sphinx-requirements.txt