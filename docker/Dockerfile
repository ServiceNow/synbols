FROM ubuntu:18.04 AS base
#MAINTAINER TODO

ARG GOOGLE_FONTS_COMMIT=ed61614fb47affd2a4ef286e0b313c5c47226c69

# Install Python 3
RUN apt-get update && \
    apt-get install -y python3-pip python3-dev && \
    cd /usr/local/bin && \
    ln -s /usr/bin/python3 python && \
    pip3 install --upgrade pip

# Install system dependencies
RUN apt-get update && \
    apt-get install -y curl fonts-cantarell fontconfig git icu-devtools ipython3 jq libcairo2-dev libhdf5-dev pkg-config ttf-ubuntu-font-family unzip wget

# Install all python requirements
COPY docker/requirements.txt .
RUN pip install -r requirements.txt

# Download CIFAR10
RUN git clone https://github.com/YoongiKim/CIFAR-10-images.git /images

# Install all Google fonts and extract their metadata
RUN wget -O google_fonts.zip https://github.com/google/fonts/archive/${GOOGLE_FONTS_COMMIT}.zip && \
    unzip google_fonts.zip && \
    mkdir -p /usr/share/fonts/truetype/google-fonts && \
    find fonts-${GOOGLE_FONTS_COMMIT} -type f -name "*.ttf" | xargs -I{} sh -c "install -Dm644 {} /usr/share/fonts/truetype/google-fonts" && \
    find /usr/share/fonts/truetype/google-fonts -type f -name "Cantarell-*.ttf" -delete && \
    find /usr/share/fonts/truetype/google-fonts -type f -name "Ubuntu-*.ttf" -delete && \
    apt-get --purge remove fonts-roboto && \
    fc-cache -f > /dev/null && \
    find fonts-${GOOGLE_FONTS_COMMIT} -name "METADATA.pb" | xargs -I{} bash -c "dirname {} | cut -d'/' -f3 | xargs printf; printf ","; grep -i 'subset' {} | cut -d':' -f2 | paste -sd "," - | sed 's/\"//g'" > /usr/share/fonts/truetype/google-fonts/google_fonts_metadata

# Install fonts from 1001fonts.com
# Some fonts fail to install because they contain ' (quotes) in their name. Skipping these for now.
RUN mkdir "1001-fonts" && \
    cd "1001-fonts" && \
    wget https://github.com/ElementAI/synbols-resources/releases/download/0.0.1/1001fonts.zip && \
    unzip 1001fonts.zip && \
    mkdir -p /usr/share/fonts/truetype/1001-fonts && \
    find . -type f -name "*.ttf" | sed "s/'//g" | xargs -I{} sh -c "install -Dm644 '{}' /usr/share/fonts/truetype/1001-fonts || true" && \
    fc-cache -f > /dev/null

# Summarize all google font licenses
RUN sh -c "echo \"license,font\"; find fonts-$GOOGLE_FONTS_COMMIT -name \"METADATA.pb\" | xargs -I{} bash -c \"dirname {} | cut -d'/' -f2,3 | sed -r 's/[/]+/,/g'\"" > font_licenses.csv

# ------------------------------------------------------------------------
# Synbols-dependent precomputation
# ------------------------------------------------------------------------
RUN mkdir bootstrap
COPY ./synbols ./bootstrap/synbols
<<<<<<< HEAD
COPY docker/dummy_dataset.py ./bootstrap
RUN cd bootstrap && python dummy_dataset.py && cd .. && rm -r bootstrap
RUN python -c "import matplotlib.pyplot as plt"

FROM base AS sphinx
ADD ./docs/sphinx-requirements.txt .
RUN pip install -r sphinx-requirements.txt
=======

# Package locales
COPY developer_tools ./bootstrap
RUN cd bootstrap && \
    python package_locales.py && \
    mkdir /locales && \
    cp locale_* /locales

# Bootstrap Cairo caches
COPY dummy_dataset.py ./bootstrap
RUN cd bootstrap && python dummy_dataset.py

# Bootstrap Matplotlib caches
RUN python -c "import matplotlib.pyplot as plt"

# Clean up
RUN rm -r /bootstrap
# ------------------------------------------------------------------------
>>>>>>> 4c8eed70
<|MERGE_RESOLUTION|>--- conflicted
+++ resolved
@@ -50,15 +50,6 @@
 # ------------------------------------------------------------------------
 RUN mkdir bootstrap
 COPY ./synbols ./bootstrap/synbols
-<<<<<<< HEAD
-COPY docker/dummy_dataset.py ./bootstrap
-RUN cd bootstrap && python dummy_dataset.py && cd .. && rm -r bootstrap
-RUN python -c "import matplotlib.pyplot as plt"
-
-FROM base AS sphinx
-ADD ./docs/sphinx-requirements.txt .
-RUN pip install -r sphinx-requirements.txt
-=======
 
 # Package locales
 COPY developer_tools ./bootstrap
@@ -77,4 +68,6 @@
 # Clean up
 RUN rm -r /bootstrap
 # ------------------------------------------------------------------------
->>>>>>> 4c8eed70
+FROM base AS sphinx
+ADD ./docs/sphinx-requirements.txt .
+RUN pip install -r sphinx-requirements.txt